use halo2_proofs::{circuit::Value, plonk::ErrorFront};

use crate::{
    consts::GRUMPKIN_3B,
    curve_arithmetic::{self, GrumpkinPoint},
    embed::Embed,
    gates::{
        points_add::{PointsAddGate, PointsAddGateInput},
        Gate,
    },
    synthesizer::Synthesizer,
    AssignedCell,
};

#[derive(Copy, Clone, Debug, Default)]
pub struct PointsAddChipInput<T> {
    pub p: GrumpkinPoint<T>,
    pub q: GrumpkinPoint<T>,
}

#[allow(dead_code)]
#[derive(Copy, Clone, Debug)]
pub struct PointsAddChipOutput<T> {
    pub s: GrumpkinPoint<T>,
}

/// Chip that adds two points on a Grumpkin curve.
///
/// P + Q = S
#[derive(Clone, Debug)]
pub struct PointsAddChip {
    pub gate: PointsAddGate,
}

impl PointsAddChip {
    pub fn new(gate: PointsAddGate) -> Self {
        Self { gate }
    }

    pub fn points_add(
        &self,
        synthesizer: &mut impl Synthesizer,
        input: &PointsAddChipInput<AssignedCell>,
<<<<<<< HEAD
    ) -> Result<PointsAddChipOutput<AssignedCell>, ErrorFront> {
        let s_value = curve_operations::points_add(
=======
    ) -> Result<PointsAddChipOutput<AssignedCell>, Error> {
        let s_value = curve_arithmetic::points_add(
>>>>>>> 4c347b6b
            input.p.clone().into(),
            input.q.clone().into(),
            Value::known(*GRUMPKIN_3B),
        );

        let s = s_value.embed(synthesizer, "S")?;

        let gate_input = PointsAddGateInput {
            p: input.p.clone(),
            q: input.q.clone(),
            s: s.clone(),
        };

        self.gate.apply_in_new_region(synthesizer, gate_input)?;

        Ok(PointsAddChipOutput { s })
    }
}

#[cfg(test)]
mod tests {

    use std::{vec, vec::Vec};

    use halo2_proofs::{
        arithmetic::Field,
        circuit::{floor_planner::V1, Layouter},
        dev::{MockProver, VerifyFailure},
        halo2curves::{bn256::Fr, group::Group, grumpkin::G1},
        plonk::{Advice, Circuit, Column, ConstraintSystem, ErrorFront, Instance},
    };

    use super::{PointsAddChip, PointsAddChipInput, PointsAddChipOutput};
    use crate::{
        column_pool::{ColumnPool, PreSynthesisPhase},
        config_builder::ConfigsBuilder,
        embed::Embed,
        rng,
        synthesizer::create_synthesizer,
    };

    #[derive(Clone, Debug, Default)]
    struct PointsAddCircuit(PointsAddChipInput<Fr>);

    impl Circuit<Fr> for PointsAddCircuit {
        type Config = (
            ColumnPool<Advice, PreSynthesisPhase>,
            PointsAddChip,
            Column<Instance>,
        );

        type FloorPlanner = V1;

        fn without_witnesses(&self) -> Self {
            Self::default()
        }

        fn configure(meta: &mut ConstraintSystem<Fr>) -> Self::Config {
            // public input column
            let instance = meta.instance_column();
            meta.enable_equality(instance);
            // register point add chip
            let configs_builder = ConfigsBuilder::new(meta).with_points_add_chip();
            let chip = configs_builder.points_add_chip();

            (configs_builder.finish(), chip, instance)
        }

        fn synthesize(
            &self,
            (column_pool, chip, instance): Self::Config,
            mut layouter: impl Layouter<Fr>,
        ) -> Result<(), ErrorFront> {
            let PointsAddChipInput { p, q } = self.0;

            let column_pool = column_pool.start_synthesis();
            let mut synthesizer = create_synthesizer(&mut layouter, &column_pool);

            let p = p.embed(&mut synthesizer, "P")?;
            let q = q.embed(&mut synthesizer, "Q")?;

            let PointsAddChipOutput { s } =
                chip.points_add(&mut synthesizer, &PointsAddChipInput { p, q })?;

            synthesizer.constrain_instance(s.x.cell(), instance, 0)?;
            synthesizer.constrain_instance(s.y.cell(), instance, 1)?;
            synthesizer.constrain_instance(s.z.cell(), instance, 2)?;

            Ok(())
        }
    }

    fn input(p: G1, q: G1) -> PointsAddChipInput<Fr> {
        PointsAddChipInput {
            p: p.into(),
            q: q.into(),
        }
    }

    fn verify(
        input: PointsAddChipInput<Fr>,
        expected: PointsAddChipOutput<Fr>,
    ) -> Result<(), Vec<VerifyFailure>> {
        let circuit = PointsAddCircuit(input);
        MockProver::run(
            4,
            &circuit,
            vec![vec![expected.s.x, expected.s.y, expected.s.z]],
        )
        .expect("Mock prover should run")
        .verify()
    }

    #[test]
    fn adding_points_at_infinity() {
        let p = G1 {
            x: Fr::ZERO,
            y: Fr::ONE,
            z: Fr::ZERO,
        };
        let q = G1 {
            x: Fr::ZERO,
            y: Fr::ONE,
            z: Fr::ZERO,
        };
        let expected = p + q;

        let input = input(p, q);
        let output = PointsAddChipOutput { s: expected.into() };

        assert!(verify(input, output).is_ok());
    }

    #[test]
    fn adding_random_points() {
        let rng = rng();

        let p = G1::random(rng.clone());
        let q = G1::random(rng.clone());
        let expected = p + q;

        let input = input(p, q);
        let output = PointsAddChipOutput { s: expected.into() };

        assert!(verify(input, output).is_ok());
    }

    #[test]
    fn incorrect_inputs() {
        let rng = rng();

        let p = G1::random(rng.clone());
        let q = G1::random(rng.clone());
        let s = G1::random(rng.clone());

        let input = input(p, q);
        let output = PointsAddChipOutput { s: s.into() };

        assert!(verify(input, output).is_err());
    }
}<|MERGE_RESOLUTION|>--- conflicted
+++ resolved
@@ -41,13 +41,8 @@
         &self,
         synthesizer: &mut impl Synthesizer,
         input: &PointsAddChipInput<AssignedCell>,
-<<<<<<< HEAD
-    ) -> Result<PointsAddChipOutput<AssignedCell>, ErrorFront> {
-        let s_value = curve_operations::points_add(
-=======
     ) -> Result<PointsAddChipOutput<AssignedCell>, Error> {
         let s_value = curve_arithmetic::points_add(
->>>>>>> 4c347b6b
             input.p.clone().into(),
             input.q.clone().into(),
             Value::known(*GRUMPKIN_3B),
