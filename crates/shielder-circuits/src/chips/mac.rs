--- conflicted
+++ resolved
@@ -1,9 +1,5 @@
-<<<<<<< HEAD
 use halo2_proofs::plonk::ErrorFront;
-=======
-use halo2_proofs::plonk::Error;
 use strum_macros::{EnumCount, EnumIter};
->>>>>>> 4c347b6b
 
 use crate::{
     instance_wrapper::InstanceWrapper,
@@ -67,11 +63,7 @@
         &self,
         synthesizer: &mut impl Synthesizer,
         input: &MacInput<AssignedCell>,
-<<<<<<< HEAD
-    ) -> Result<Mac<AssignedCell>, ErrorFront> {
-=======
-    ) -> Result<(), Error> {
->>>>>>> 4c347b6b
+    ) -> Result<(), ErrorFront> {
         let commitment = hash(
             synthesizer,
             self.poseidon.clone(),
@@ -99,11 +91,7 @@
     use halo2_proofs::{
         circuit::{floor_planner::V1, Layouter},
         dev::MockProver,
-<<<<<<< HEAD
-        plonk::{Advice, Circuit, Column, ConstraintSystem, ErrorFront, Instance},
-=======
         plonk::{Advice, Circuit, ConstraintSystem, Error},
->>>>>>> 4c347b6b
     };
 
     use crate::{
