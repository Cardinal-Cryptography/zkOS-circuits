use core::array;

<<<<<<< HEAD
use halo2_proofs::plonk::Error;
=======
use gates::{IndexGate, IndexGateInput, NUM_INDEX_GATE_COLUMNS};
use halo2_proofs::{
    circuit::Layouter,
    plonk::{Advice, ConstraintSystem, Error},
};
>>>>>>> 33876b53
use strum::IntoEnumIterator;
use strum_macros::{EnumCount, EnumIter};

use crate::{
<<<<<<< HEAD
    consts::NUM_TOKENS, instance_wrapper::InstanceWrapper, synthesizer::Synthesizer, todo::Todo,
    AssignedCell,
=======
    column_pool::{ColumnPool, ConfigPhase, SynthesisPhase},
    consts::NUM_TOKENS,
    gates::Gate,
    instance_wrapper::InstanceWrapper,
    todo::Todo,
    AssignedCell, Fr, Value,
>>>>>>> 33876b53
};

pub mod off_circuit {
    use core::array;

    use halo2_proofs::arithmetic::Field;

    use crate::{consts::NUM_TOKENS, Fr, Value};

    pub fn index_from_indicators(indicators: &[Fr; NUM_TOKENS]) -> Fr {
        // All `indicators` must be from {0, 1}.
        assert!(indicators.iter().all(|&x| x == Fr::ZERO || x == Fr::ONE));
        // Exactly one indicator must be equal to 1.
        assert_eq!(1, indicators.iter().filter(|&&x| x == Fr::ONE).count());

        let index = indicators
            .iter()
            .position(|&x| x == Fr::ONE)
            .expect("at least 1 positive indicator");
        Fr::from(index as u64)
    }

    pub fn index_from_indicator_values(indicators: &[Value; NUM_TOKENS]) -> Value {
        // All indicators must be from {0, 1}.
        for indicator in indicators.iter() {
            indicator.assert_if_known(|v| *v == Fr::ZERO || *v == Fr::ONE);
        }
        // Exactly one indicator must be equal to 1.
        indicators
            .iter()
            .copied()
            .reduce(|a, b| a + b)
            .expect("at least one indicator")
            .assert_if_known(|v| *v == Fr::ONE);

        // Produce the index by calculating Σ i * indicators[i].
        let multiplied_indicators: [Value; NUM_TOKENS] =
            array::from_fn(|i| indicators[i].map(|v| v * Fr::from(i as u64)));
        multiplied_indicators
            .iter()
            .copied()
            .reduce(|a, b| a + b)
            .expect("at least one indicator")
    }
}

#[derive(Copy, Clone, Debug, Eq, PartialEq, Ord, PartialOrd, EnumIter, EnumCount)]
pub enum TokenIndexInstance {
    TokenIndex,
}

#[derive(Copy, Clone, Debug, Eq, PartialEq, Ord, PartialOrd, EnumIter)]
pub enum TokenIndexConstraints {
    TokenIndexInstanceIsConstrainedToAdvice,
}

// TODO: Constrain indicators to the set {0,1}.
// TODO: Constrain that exactly one indicator has value 1.
// A chip that manages the token index indicator variables and related constraints.
// Assumes that the indicator variables are binary and their sum is exactly 1.
#[derive(Clone, Debug)]
pub struct TokenIndexChip {
    index_gate: IndexGate,
    public_inputs: InstanceWrapper<TokenIndexInstance>,
}

impl TokenIndexChip {
    pub fn new(
        system: &mut ConstraintSystem<Fr>,
        advice_pool: &mut ColumnPool<Advice, ConfigPhase>,
        public_inputs: InstanceWrapper<TokenIndexInstance>,
    ) -> Self {
        advice_pool.ensure_capacity(system, NUM_INDEX_GATE_COLUMNS);
        let advices = advice_pool.get_array::<NUM_INDEX_GATE_COLUMNS>();

        Self {
            index_gate: IndexGate::create_gate(system, advices),
            public_inputs,
        }
    }

    /// Constrains the token index public input to match the enabled indicator.
    pub fn constrain_index<Constraints: From<TokenIndexConstraints> + Ord + IntoEnumIterator>(
        &self,
        synthesizer: &mut impl Synthesizer,
        indicators: &[AssignedCell; NUM_TOKENS],
        todo: &mut Todo<Constraints>,
    ) -> Result<(), Error> {
<<<<<<< HEAD
        let values = array::from_fn(|i| indicators[i].value().cloned());
        let index = off_circuit::index_from_indicator_values(&values);
        let cell = synthesizer.assign_value("Token index", index)?;

        self.public_inputs
            .constrain_cells(synthesizer, [(cell, TokenIndexInstance::TokenIndex)])?;
=======
        let indicator_values = indicators.each_ref().map(|v| v.value().cloned());
        let index_value = off_circuit::index_from_indicator_values(&indicator_values);

        self.constrain_index_impl(layouter, advice_pool, indicators, todo, index_value)
    }

    fn constrain_index_impl<Constraints: From<TokenIndexConstraints> + Ord + IntoEnumIterator>(
        &self,
        layouter: &mut impl Layouter<Fr>,
        advice_pool: &ColumnPool<Advice, SynthesisPhase>,
        indicators: &[AssignedCell; NUM_TOKENS],
        todo: &mut Todo<Constraints>,
        index_value: Value,
    ) -> Result<(), Error> {
        let index_cell = layouter.assign_region(
            || "Token index",
            |mut region| {
                region.assign_advice(|| "Token index", advice_pool.get_any(), 0, || index_value)
            },
        )?;

        self.index_gate.apply_in_new_region(
            layouter,
            IndexGateInput {
                variables: array::from_fn(|i| {
                    if i == NUM_TOKENS {
                        index_cell.clone()
                    } else {
                        indicators[i].clone()
                    }
                }),
            },
        )?;

        self.public_inputs
            .constrain_cells(layouter, [(index_cell, TokenIndexInstance::TokenIndex)])?;
>>>>>>> 33876b53
        todo.check_off(Constraints::from(
            TokenIndexConstraints::TokenIndexInstanceIsConstrainedToAdvice,
        ))
    }
}

pub mod gates {
    use core::array;

    use halo2_proofs::arithmetic::Field;

    use crate::{
        consts::NUM_TOKENS,
        gates::linear_equation::{
            LinearEquationGate, LinearEquationGateConfig, LinearEquationGateInput,
        },
        AssignedCell, Fr,
    };

    pub const NUM_INDEX_GATE_COLUMNS: usize = NUM_TOKENS + 1;

    /// `0 * indicators[0] + 1 * indicators[1] + 2 * indicators[2] + ... = index`.
    pub type IndexGate = LinearEquationGate<NUM_INDEX_GATE_COLUMNS, IndexGateConfig>;
    pub type IndexGateInput = LinearEquationGateInput<NUM_INDEX_GATE_COLUMNS, AssignedCell>;

    #[derive(Clone, Debug)]
    pub enum IndexGateConfig {}

    impl LinearEquationGateConfig<NUM_INDEX_GATE_COLUMNS> for IndexGateConfig {
        fn coefficients() -> [Fr; NUM_INDEX_GATE_COLUMNS] {
            array::from_fn(|i| {
                if i == NUM_TOKENS {
                    Fr::ONE.neg()
                } else {
                    Fr::from(i as u64)
                }
            })
        }

        fn constant_term() -> Fr {
            Fr::ZERO
        }

        fn gate_name() -> &'static str {
            "Token index gate"
        }
    }
}

#[cfg(test)]
mod tests {
    use halo2_proofs::{
        circuit::{floor_planner, Layouter},
        dev::{
            metadata::{Constraint, Gate},
            VerifyFailure,
        },
        plonk::{Advice, Circuit, ConstraintSystem, Error},
    };

    use super::{gates, TokenIndexChip, TokenIndexConstraints, TokenIndexInstance};
    use crate::{
        circuits::test_utils::expect_prover_success_and_run_verification,
        column_pool::{ColumnPool, ConfigPhase, PreSynthesisPhase},
        consts::NUM_TOKENS,
        embed::Embed,
        instance_wrapper::InstanceWrapper,
        test_utils::expect_instance_permutation_failures,
        todo::Todo,
        Fr, Value,
    };

    #[derive(Clone, Debug, Default)]
    struct TestCircuit {
        pub indicators: [Value; NUM_TOKENS],

        pub token_index: Value,
    }

    impl TestCircuit {
        pub fn new(indicators: [impl Into<Fr>; NUM_TOKENS], token_index: impl Into<Fr>) -> Self {
            Self {
                indicators: indicators.map(|v| Value::known(v.into())),
                token_index: Value::known(token_index.into()),
            }
        }
    }

    impl Circuit<Fr> for TestCircuit {
        type Config = (TokenIndexChip, ColumnPool<Advice, PreSynthesisPhase>);
        type FloorPlanner = floor_planner::V1;

        fn without_witnesses(&self) -> Self {
            Self::default()
        }

        fn configure(meta: &mut ConstraintSystem<Fr>) -> Self::Config {
            let mut advice_pool = ColumnPool::<Advice, ConfigPhase>::new();
            advice_pool.ensure_capacity(meta, gates::NUM_INDEX_GATE_COLUMNS);
            let public_inputs = InstanceWrapper::<TokenIndexInstance>::new(meta);

            (
                TokenIndexChip::new(meta, &mut advice_pool, public_inputs),
                advice_pool.conclude_configuration(),
            )
        }

        fn synthesize(
            &self,
            (chip, advice_pool): Self::Config,
            mut layouter: impl Layouter<Fr>,
        ) -> Result<(), Error> {
            let advice_pool = advice_pool.start_synthesis();

            let indicators = self
                .indicators
                .embed(&mut layouter, &advice_pool, "indicators")?;
            let mut todo = Todo::<TokenIndexConstraints>::new();

            chip.constrain_index_impl(
                &mut layouter,
                &advice_pool,
                &indicators,
                &mut todo,
                self.token_index,
            )?;
            todo.assert_done()
        }
    }

    #[test]
    fn native_token_passes() {
        let circuit = TestCircuit::new([1, 0, 0, 0, 0, 0], 0);
        let pub_input = [0];

        assert!(
            expect_prover_success_and_run_verification(circuit, &pub_input.map(Fr::from)).is_ok()
        );
    }

    #[test]
    fn last_token_passes() {
        let circuit = TestCircuit::new([0, 0, 0, 0, 0, 1], 5);
        let pub_input = [5];

        assert!(
            expect_prover_success_and_run_verification(circuit, &pub_input.map(Fr::from)).is_ok()
        );
    }

    #[test]
    fn index_witness_is_constrained() {
        let circuit = TestCircuit::new([1, 0, 0, 0, 0, 0], 1);
        let pub_input = [1];

        let failures =
            expect_prover_success_and_run_verification(circuit, &pub_input.map(Fr::from))
                .expect_err("Verification must fail");

        assert_eq!(1, failures.len());
        match &failures[0] {
            VerifyFailure::ConstraintNotSatisfied { constraint, .. } => {
                assert_eq!(
                    &Constraint::from((Gate::from((0, "Token index gate")), 0, "")),
                    constraint
                );
            }
            _ => panic!("Unexpected error"),
        }
    }

    #[test]
    fn index_pub_input_is_constrained() {
        let circuit = TestCircuit::new([1, 0, 0, 0, 0, 0], 0);
        let pub_input = [1];

        let failures =
            expect_prover_success_and_run_verification(circuit, &pub_input.map(Fr::from))
                .expect_err("Verification must fail");

        expect_instance_permutation_failures(&failures, "Token index", 0);
    }
}<|MERGE_RESOLUTION|>--- conflicted
+++ resolved
@@ -1,29 +1,17 @@
 use core::array;
 
-<<<<<<< HEAD
-use halo2_proofs::plonk::Error;
-=======
 use gates::{IndexGate, IndexGateInput, NUM_INDEX_GATE_COLUMNS};
-use halo2_proofs::{
-    circuit::Layouter,
-    plonk::{Advice, ConstraintSystem, Error},
-};
->>>>>>> 33876b53
+use halo2_proofs::plonk::{Advice, ConstraintSystem, Error};
 use strum::IntoEnumIterator;
 use strum_macros::{EnumCount, EnumIter};
 
 use crate::{
-<<<<<<< HEAD
-    consts::NUM_TOKENS, instance_wrapper::InstanceWrapper, synthesizer::Synthesizer, todo::Todo,
-    AssignedCell,
-=======
     column_pool::{ColumnPool, ConfigPhase, SynthesisPhase},
     consts::NUM_TOKENS,
     gates::Gate,
     instance_wrapper::InstanceWrapper,
     todo::Todo,
     AssignedCell, Fr, Value,
->>>>>>> 33876b53
 };
 
 pub mod off_circuit {
@@ -112,14 +100,6 @@
         indicators: &[AssignedCell; NUM_TOKENS],
         todo: &mut Todo<Constraints>,
     ) -> Result<(), Error> {
-<<<<<<< HEAD
-        let values = array::from_fn(|i| indicators[i].value().cloned());
-        let index = off_circuit::index_from_indicator_values(&values);
-        let cell = synthesizer.assign_value("Token index", index)?;
-
-        self.public_inputs
-            .constrain_cells(synthesizer, [(cell, TokenIndexInstance::TokenIndex)])?;
-=======
         let indicator_values = indicators.each_ref().map(|v| v.value().cloned());
         let index_value = off_circuit::index_from_indicator_values(&indicator_values);
 
@@ -156,7 +136,6 @@
 
         self.public_inputs
             .constrain_cells(layouter, [(index_cell, TokenIndexInstance::TokenIndex)])?;
->>>>>>> 33876b53
         todo.check_off(Constraints::from(
             TokenIndexConstraints::TokenIndexInstanceIsConstrainedToAdvice,
         ))
