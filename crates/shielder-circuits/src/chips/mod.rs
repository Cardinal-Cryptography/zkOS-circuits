--- conflicted
+++ resolved
@@ -7,10 +7,6 @@
 pub mod mac;
 pub mod note;
 pub mod range_check;
-<<<<<<< HEAD
 pub mod shortlist;
 pub mod sum;
-=======
-pub mod sum;
-pub mod token_index;
->>>>>>> f263574f
+pub mod token_index;