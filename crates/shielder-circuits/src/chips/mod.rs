--- conflicted
+++ resolved
@@ -5,11 +5,5 @@
 pub mod point_double;
 pub mod points_add;
 pub mod range_check;
-<<<<<<< HEAD
 pub mod scalar_multiply;
-pub mod shortlist_hash;
-pub mod sum;
-pub mod token_index;
-=======
-pub mod sum;
->>>>>>> e4093e10
+pub mod sum;