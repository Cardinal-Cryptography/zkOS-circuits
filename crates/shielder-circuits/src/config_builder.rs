--- conflicted
+++ resolved
@@ -2,35 +2,14 @@
 
 use crate::{
     chips::{
-<<<<<<< HEAD
-        balances_increase::BalancesIncreaseChip,
-        point_double::PointDoubleChip,
-        points_add::PointsAddChip,
-        range_check::RangeCheckChip,
-        scalar_multiply::ScalarMultiplyChip,
-        sum::SumChip,
-        token_index::{TokenIndexChip, TokenIndexInstance},
-    },
-    column_pool::{AccessColumn, ColumnPool, ConfigPhase, PreSynthesisPhase},
-    consts::merkle_constants::{ARITY, WIDTH},
-    gates::{
-        balance_increase::{self, BalanceIncreaseGate, BalanceIncreaseGateAdvices},
-        membership::MembershipGate,
-        point_double::PointDoubleGate,
-        points_add::PointsAddGate,
-        scalar_multiply::ScalarMultiplyGate,
-        sum::SumGate,
-        Gate,
-=======
         note::NoteChip, point_double::PointDoubleChip, points_add::PointsAddChip,
-        range_check::RangeCheckChip, sum::SumChip,
+        range_check::RangeCheckChip, scalar_multiply::ScalarMultiplyChip, sum::SumChip,
     },
     column_pool::{AccessColumn, ColumnPool, ConfigPhase, PreSynthesisPhase},
     consts::merkle_constants::WIDTH,
     gates::{
         membership::MembershipGate, point_double::PointDoubleGate, points_add::PointsAddGate,
-        sum::SumGate, Gate,
->>>>>>> e4093e10
+        scalar_multiply::ScalarMultiplyGate, sum::SumGate, Gate,
     },
     instance_wrapper::InstanceWrapper,
     merkle::{MerkleChip, MerkleInstance},
@@ -49,12 +28,8 @@
     sum: Option<SumChip>,
     points_add: Option<PointsAddChip>,
     point_double: Option<PointDoubleChip>,
-<<<<<<< HEAD
     scalar_multiply: Option<ScalarMultiplyChip>,
-    token_index: Option<TokenIndexChip>,
-=======
     note: Option<NoteChip>,
->>>>>>> e4093e10
 }
 
 macro_rules! check_if_cached {
@@ -78,12 +53,8 @@
             sum: None,
             points_add: None,
             point_double: None,
-<<<<<<< HEAD
             scalar_multiply: None,
-            token_index: None,
-=======
             note: None,
->>>>>>> e4093e10
         }
     }
 
@@ -173,25 +144,7 @@
     }
 
     pub fn with_point_double_chip(mut self) -> Self {
-<<<<<<< HEAD
-        check_if_cached!(self, point_double);
-
-        let advice_pool = self.advice_pool_with_capacity(6);
-
-        let p = [
-            advice_pool.get_any_column(),
-            advice_pool.get_any_column(),
-            advice_pool.get_any_column(),
-        ];
-        let s = [
-            advice_pool.get_any_column(),
-            advice_pool.get_any_column(),
-            advice_pool.get_any_column(),
-        ];
-
-=======
         check_if_cached!(self, points_add);
->>>>>>> e4093e10
         self.point_double = Some(PointDoubleChip {
             gate: PointDoubleGate::create_gate(self.system, &mut self.advice_pool),
         });
@@ -204,25 +157,10 @@
             .expect("PointDoubleChip not configured")
     }
 
-<<<<<<< HEAD
     pub fn with_scalar_multiply_chip(mut self) -> Self {
         check_if_cached!(self, scalar_multiply);
-        let advice_pool = self.advice_pool_with_capacity(7);
-
-        let scalar_bits = advice_pool.get_any_column();
-        let input = [
-            advice_pool.get_any_column(),
-            advice_pool.get_any_column(),
-            advice_pool.get_any_column(),
-        ];
-        let result = [
-            advice_pool.get_any_column(),
-            advice_pool.get_any_column(),
-            advice_pool.get_any_column(),
-        ];
-
         self.scalar_multiply = Some(ScalarMultiplyChip {
-            gate: ScalarMultiplyGate::create_gate(self.system, (scalar_bits, input, result)),
+            gate: ScalarMultiplyGate::create_gate(self.system, &mut self.advice_pool),
         });
 
         self
@@ -234,13 +172,9 @@
             .expect("ScalarMultiplyChip is not configured")
     }
 
-    pub fn with_token_index(mut self, public_inputs: InstanceWrapper<TokenIndexInstance>) -> Self {
-        check_if_cached!(self, token_index);
-=======
     pub fn with_note(mut self) -> Self {
         check_if_cached!(self, note);
         self = self.with_poseidon();
->>>>>>> e4093e10
 
         self.note = Some(NoteChip::new(self.poseidon_chip()));
         self
