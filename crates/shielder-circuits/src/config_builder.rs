use halo2_proofs::plonk::{Advice, ConstraintSystem, Fixed};

use crate::{
<<<<<<< HEAD
    chips::{balances_increase::BalancesIncreaseChip, range_check::RangeCheckChip, sum::SumChip},
    column_pool::{AccessColumn, ColumnPool, ConfigPhase, PreSynthesisPhase},
=======
    chips::{
        balances_increase::BalancesIncreaseChip,
        range_check::RangeCheckChip,
        sum::SumChip,
        token_index::{TokenIndexChip, TokenIndexInstance},
    },
    column_pool::{ColumnPool, ConfigPhase, PreSynthesisPhase},
>>>>>>> 33876b53
    consts::merkle_constants::{ARITY, WIDTH},
    gates::{
        balance_increase::{self, BalanceIncreaseGate, BalanceIncreaseGateAdvices},
        membership::MembershipGate,
        sum::SumGate,
        Gate,
    },
    instance_wrapper::InstanceWrapper,
    merkle::{MerkleChip, MerkleInstance},
    poseidon::{circuit::PoseidonChip, spec::PoseidonSpec},
    Fr,
};

pub struct ConfigsBuilder<'cs> {
    system: &'cs mut ConstraintSystem<Fr>,
    advice_pool: ColumnPool<Advice, ConfigPhase>,
    fixed_pool: ColumnPool<Fixed, ConfigPhase>,

    balances_increase: Option<BalancesIncreaseChip>,
    merkle: Option<MerkleChip>,
    poseidon: Option<PoseidonChip>,
    range_check: Option<RangeCheckChip>,
    sum: Option<SumChip>,
    token_index: Option<TokenIndexChip>,
}

macro_rules! check_if_cached {
    ($self:ident, $field:ident) => {
        if $self.$field.is_some() {
            return $self;
        }
    };
}

impl<'cs> ConfigsBuilder<'cs> {
    pub fn new(system: &'cs mut ConstraintSystem<Fr>) -> Self {
        Self {
            system,
            advice_pool: ColumnPool::<Advice, _>::new(),
            fixed_pool: ColumnPool::<Fixed, _>::new(),

            balances_increase: None,
            merkle: None,
            poseidon: None,
            range_check: None,
            sum: None,
            token_index: None,
        }
    }

    pub fn finish(self) -> ColumnPool<Advice, PreSynthesisPhase> {
        self.advice_pool.conclude_configuration()
    }

    pub fn with_balances_increase(mut self) -> Self {
        check_if_cached!(self, balances_increase);

        let advice_pool = self.advice_pool_with_capacity(4);
        let gate_advice =
            advice_pool.get_column_array::<{ balance_increase::NUM_ADVICE_COLUMNS }>();

        self.balances_increase = Some(BalancesIncreaseChip::new(BalanceIncreaseGate::create_gate(
            self.system,
            BalanceIncreaseGateAdvices {
                balance_old: gate_advice[0],
                increase_value: gate_advice[1],
                token_indicator: gate_advice[2],
                balance_new: gate_advice[3],
            },
        )));
        self
    }

    pub fn balances_increase_chip(&self) -> BalancesIncreaseChip {
        self.balances_increase
            .clone()
            .expect("BalancesIncrease not configured")
    }

    pub fn with_poseidon(mut self) -> Self {
        check_if_cached!(self, poseidon);

        let advice_pool = self.advice_pool_with_capacity(WIDTH + 1);
        let advice_array = advice_pool.get_column_array::<WIDTH>();
        let advice = advice_pool.get_column(WIDTH);

        let fixed_pool = self.fixed_pool_with_capacity(WIDTH);
        let fixed_array = fixed_pool.get_column_array::<WIDTH>();

        let poseidon_config =
            PoseidonChip::configure::<PoseidonSpec>(self.system, advice_array, fixed_array, advice);

        self.poseidon = Some(PoseidonChip::construct(poseidon_config));
        self
    }

    pub fn poseidon_chip(&self) -> PoseidonChip {
        self.poseidon.clone().expect("Poseidon not configured")
    }

    pub fn with_merkle(mut self, public_inputs: InstanceWrapper<MerkleInstance>) -> Self {
        check_if_cached!(self, merkle);
        self = self.with_poseidon();

        let advice_pool = self.advice_pool_with_capacity(ARITY + 1);
        let needle = advice_pool.get_column(ARITY);
        let advice_path = advice_pool.get_column_array::<ARITY>();

        self.merkle = Some(MerkleChip {
            membership_gate: MembershipGate::create_gate(self.system, (needle, advice_path)),
            public_inputs,
            poseidon: self.poseidon_chip(),
        });
        self
    }

    pub fn merkle_chip(&self) -> MerkleChip {
        self.merkle.clone().expect("Merkle not configured")
    }

    pub fn with_range_check(mut self) -> Self {
        check_if_cached!(self, range_check);
        self = self.with_sum();

        let system = &mut self.system;
        self.range_check = Some(RangeCheckChip::new(
            system,
            &mut self.advice_pool,
            self.sum.clone().unwrap(),
        ));
        self
    }

    pub fn range_check_chip(&self) -> RangeCheckChip {
        self.range_check.clone().expect("RangeCheck not configured")
    }

    pub fn with_sum(mut self) -> Self {
        check_if_cached!(self, sum);
        let advice = self.advice_pool_with_capacity(3).get_column_array();
        self.sum = Some(SumChip::new(SumGate::create_gate(self.system, advice)));
        self
    }

    pub fn sum_chip(&self) -> SumChip {
        self.sum.clone().expect("Sum not configured")
    }

    pub fn with_token_index(mut self, public_inputs: InstanceWrapper<TokenIndexInstance>) -> Self {
        check_if_cached!(self, token_index);

        self.token_index = Some(TokenIndexChip::new(
            self.system,
            &mut self.advice_pool,
            public_inputs,
        ));
        self
    }

    pub fn token_index_chip(&self) -> TokenIndexChip {
        self.token_index.clone().expect("TokenIndex not configured")
    }

    fn advice_pool_with_capacity(&mut self, capacity: usize) -> &ColumnPool<Advice, ConfigPhase> {
        self.advice_pool.ensure_capacity(self.system, capacity);
        &self.advice_pool
    }

    fn fixed_pool_with_capacity(&mut self, capacity: usize) -> &ColumnPool<Fixed, ConfigPhase> {
        self.fixed_pool.ensure_capacity(self.system, capacity);
        &self.fixed_pool
    }
}<|MERGE_RESOLUTION|>--- conflicted
+++ resolved
@@ -1,18 +1,13 @@
 use halo2_proofs::plonk::{Advice, ConstraintSystem, Fixed};
 
 use crate::{
-<<<<<<< HEAD
-    chips::{balances_increase::BalancesIncreaseChip, range_check::RangeCheckChip, sum::SumChip},
-    column_pool::{AccessColumn, ColumnPool, ConfigPhase, PreSynthesisPhase},
-=======
     chips::{
         balances_increase::BalancesIncreaseChip,
         range_check::RangeCheckChip,
         sum::SumChip,
         token_index::{TokenIndexChip, TokenIndexInstance},
     },
-    column_pool::{ColumnPool, ConfigPhase, PreSynthesisPhase},
->>>>>>> 33876b53
+    column_pool::{AccessColumn, ColumnPool, ConfigPhase, PreSynthesisPhase},
     consts::merkle_constants::{ARITY, WIDTH},
     gates::{
         balance_increase::{self, BalanceIncreaseGate, BalanceIncreaseGateAdvices},
