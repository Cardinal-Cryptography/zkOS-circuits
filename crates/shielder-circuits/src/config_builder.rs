--- conflicted
+++ resolved
@@ -2,19 +2,15 @@
 
 use crate::{
     chips::{
-<<<<<<< HEAD
-        balances_increase::BalancesIncreaseChip, point_double::PointDoubleChip,
-        points_add::PointsAddChip, range_check::RangeCheckChip, sum::SumChip,
-    },
-    column_pool::{ColumnPool, ConfigPhase, PreSynthesisPhase},
-=======
         balances_increase::BalancesIncreaseChip,
+        point_double::PointDoubleChip,
+        points_add::PointsAddChip,
         range_check::RangeCheckChip,
         sum::SumChip,
         token_index::{TokenIndexChip, TokenIndexInstance},
     },
     column_pool::{AccessColumn, ColumnPool, ConfigPhase, PreSynthesisPhase},
->>>>>>> 1b9d1f16
+    // >>>>>>> main
     consts::merkle_constants::{ARITY, WIDTH},
     gates::{
         balance_increase::{self, BalanceIncreaseGate, BalanceIncreaseGateAdvices},
@@ -40,12 +36,9 @@
     poseidon: Option<PoseidonChip>,
     range_check: Option<RangeCheckChip>,
     sum: Option<SumChip>,
-<<<<<<< HEAD
     points_add: Option<PointsAddChip>,
     point_double: Option<PointDoubleChip>,
-=======
     token_index: Option<TokenIndexChip>,
->>>>>>> 1b9d1f16
 }
 
 macro_rules! check_if_cached {
@@ -68,12 +61,9 @@
             poseidon: None,
             range_check: None,
             sum: None,
-<<<<<<< HEAD
             points_add: None,
             point_double: None,
-=======
             token_index: None,
->>>>>>> 1b9d1f16
         }
     }
 
@@ -175,26 +165,25 @@
         self.sum.clone().expect("Sum not configured")
     }
 
-<<<<<<< HEAD
     pub fn with_points_add_chip(mut self) -> Self {
         check_if_cached!(self, points_add);
 
         let advice_pool = self.advice_pool_with_capacity(9);
 
         let p = [
-            advice_pool.get_any(),
-            advice_pool.get_any(),
-            advice_pool.get_any(),
+            advice_pool.get_any_column(),
+            advice_pool.get_any_column(),
+            advice_pool.get_any_column(),
         ];
         let q = [
-            advice_pool.get_any(),
-            advice_pool.get_any(),
-            advice_pool.get_any(),
+            advice_pool.get_any_column(),
+            advice_pool.get_any_column(),
+            advice_pool.get_any_column(),
         ];
         let s = [
-            advice_pool.get_any(),
-            advice_pool.get_any(),
-            advice_pool.get_any(),
+            advice_pool.get_any_column(),
+            advice_pool.get_any_column(),
+            advice_pool.get_any_column(),
         ];
 
         self.points_add = Some(PointsAddChip {
@@ -215,14 +204,14 @@
         let advice_pool = self.advice_pool_with_capacity(6);
 
         let p = [
-            advice_pool.get_any(),
-            advice_pool.get_any(),
-            advice_pool.get_any(),
+            advice_pool.get_any_column(),
+            advice_pool.get_any_column(),
+            advice_pool.get_any_column(),
         ];
         let s = [
-            advice_pool.get_any(),
-            advice_pool.get_any(),
-            advice_pool.get_any(),
+            advice_pool.get_any_column(),
+            advice_pool.get_any_column(),
+            advice_pool.get_any_column(),
         ];
 
         self.point_double = Some(PointDoubleChip {
@@ -235,7 +224,8 @@
         self.point_double
             .clone()
             .expect("PointDoubleChip not configured")
-=======
+    }
+
     pub fn with_token_index(mut self, public_inputs: InstanceWrapper<TokenIndexInstance>) -> Self {
         check_if_cached!(self, token_index);
 
@@ -249,7 +239,6 @@
 
     pub fn token_index_chip(&self) -> TokenIndexChip {
         self.token_index.clone().expect("TokenIndex not configured")
->>>>>>> 1b9d1f16
     }
 
     fn advice_pool_with_capacity(&mut self, capacity: usize) -> &ColumnPool<Advice, ConfigPhase> {
