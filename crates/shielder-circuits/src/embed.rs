--- conflicted
+++ resolved
@@ -2,15 +2,11 @@
 
 use halo2_proofs::plonk::ErrorFront;
 
-<<<<<<< HEAD
 use crate::{
-    curve_arithmetic::{GrumpkinPoint, GrumpkinPointAffine, V},
+    curve_arithmetic::{GrumpkinPoint, GrumpkinPointAffine},
     synthesizer::Synthesizer,
     AssignedCell, Fr, Value,
 };
-=======
-use crate::{curve_arithmetic::GrumpkinPoint, synthesizer::Synthesizer, AssignedCell, Fr, Value};
->>>>>>> 1d632079
 
 /// Represents a type that can be embedded into a circuit (i.e., converted to an `AssignedCell`).
 pub trait Embed {
