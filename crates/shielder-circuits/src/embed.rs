use alloc::{format, string::String, vec, vec::Vec};

use halo2_proofs::plonk::Error;

<<<<<<< HEAD
use crate::{
    column_pool::{ColumnPool, SynthesisPhase}, curve_operations::GrumpkinPoint, AssignedCell, Fr, Value
};
=======
use crate::{synthesizer::Synthesizer, AssignedCell, Fr, Value};
>>>>>>> 1b9d1f16

/// Represents a type that can be embedded into a circuit (i.e., converted to an `AssignedCell`).
pub trait Embed {
    /// The resulting type of the embedding. For single values, this would be `AssignedCell`.
    type Embedded;

    /// Embeds the instance into the circuit.
    fn embed(
        &self,
        synthesizer: &mut impl Synthesizer,
        annotation: impl Into<String>,
    ) -> Result<Self::Embedded, Error>;
}

impl Embed for Fr {
    type Embedded = AssignedCell;

    fn embed(
        &self,
        synthesizer: &mut impl Synthesizer,
        annotation: impl Into<String>,
    ) -> Result<Self::Embedded, Error> {
        let value = Value::known(*self);
        value.embed(synthesizer, annotation)
    }
}

impl<E: Embed> Embed for &E {
    type Embedded = E::Embedded;

    fn embed(
        &self,
        synthesizer: &mut impl Synthesizer,
        annotation: impl Into<String>,
    ) -> Result<Self::Embedded, Error> {
        (*self).embed(synthesizer, annotation)
    }
}

impl Embed for Value {
    type Embedded = AssignedCell;

    fn embed(
        &self,
        synthesizer: &mut impl Synthesizer,
        annotation: impl Into<String>,
    ) -> Result<Self::Embedded, Error> {
        synthesizer.assign_value(annotation, *self)
    }
}

impl<E: Embed, const N: usize> Embed for [E; N] {
    type Embedded = [E::Embedded; N];

    fn embed(
        &self,
        synthesizer: &mut impl Synthesizer,
        annotation: impl Into<String>,
    ) -> Result<Self::Embedded, Error> {
        Ok(self
            .iter()
            .collect::<Vec<_>>()
            .embed(synthesizer, annotation)?
            .try_into()
            .map_err(|_| ())
            .expect("Safe unwrap"))
    }
}

impl<E: Embed> Embed for Vec<E> {
    type Embedded = Vec<E::Embedded>;

    fn embed(
        &self,
        synthesizer: &mut impl Synthesizer,
        annotation: impl Into<String>,
    ) -> Result<Self::Embedded, Error> {
        let annotation = annotation.into();
        let mut embedded = vec![];
        for (i, item) in self.iter().enumerate() {
            embedded.push(item.embed(synthesizer, format!("{}[{}]", annotation, i))?);
        }
        Ok(embedded)
    }
}

impl <E: Embed> Embed for GrumpkinPoint<E> where E::Embedded: Clone {
    type Embedded = GrumpkinPoint<E::Embedded>;

    fn embed(
        &self,
        _layouter: &mut impl Layouter<Fr>,
        _advice_pool: &ColumnPool<Advice, SynthesisPhase>,
        _annotation: impl Into<String>,
    ) -> Result<Self::Embedded, Error> {
        let embedded_arr = [&self.x, &self.y, &self.z].embed(_layouter, _advice_pool, _annotation)?;
        Ok(GrumpkinPoint {
            x: embedded_arr[0].clone(),
            y: embedded_arr[1].clone(),
            z: embedded_arr[2].clone(),
        })
    }
}<|MERGE_RESOLUTION|>--- conflicted
+++ resolved
@@ -2,13 +2,7 @@
 
 use halo2_proofs::plonk::Error;
 
-<<<<<<< HEAD
-use crate::{
-    column_pool::{ColumnPool, SynthesisPhase}, curve_operations::GrumpkinPoint, AssignedCell, Fr, Value
-};
-=======
-use crate::{synthesizer::Synthesizer, AssignedCell, Fr, Value};
->>>>>>> 1b9d1f16
+use crate::{curve_operations::GrumpkinPoint, synthesizer::Synthesizer, AssignedCell, Fr, Value};
 
 /// Represents a type that can be embedded into a circuit (i.e., converted to an `AssignedCell`).
 pub trait Embed {
@@ -95,16 +89,18 @@
     }
 }
 
-impl <E: Embed> Embed for GrumpkinPoint<E> where E::Embedded: Clone {
+impl<E: Embed> Embed for GrumpkinPoint<E>
+where
+    E::Embedded: Clone,
+{
     type Embedded = GrumpkinPoint<E::Embedded>;
 
     fn embed(
         &self,
-        _layouter: &mut impl Layouter<Fr>,
-        _advice_pool: &ColumnPool<Advice, SynthesisPhase>,
-        _annotation: impl Into<String>,
+        synthesizer: &mut impl Synthesizer,
+        annotation: impl Into<String>,
     ) -> Result<Self::Embedded, Error> {
-        let embedded_arr = [&self.x, &self.y, &self.z].embed(_layouter, _advice_pool, _annotation)?;
+        let embedded_arr = [&self.x, &self.y, &self.z].embed(synthesizer, annotation)?;
         Ok(GrumpkinPoint {
             x: embedded_arr[0].clone(),
             y: embedded_arr[1].clone(),
