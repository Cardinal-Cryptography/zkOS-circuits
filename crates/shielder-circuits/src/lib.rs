--- conflicted
+++ resolved
@@ -26,11 +26,7 @@
 };
 pub use circuits::*;
 pub use consts::MAX_K;
-<<<<<<< HEAD
-=======
 pub use curve_arithmetic::*;
-pub use halo2_frontend::dev::CircuitCost;
->>>>>>> b84cdd63
 pub use halo2_proofs::{
     arithmetic::Field,
     dev::CircuitCost,
