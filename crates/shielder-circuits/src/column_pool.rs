--- conflicted
+++ resolved
@@ -1,10 +1,5 @@
-<<<<<<< HEAD
-use alloc::{vec, vec::Vec};
+use alloc::vec::Vec;
 use core::cell::RefCell;
-=======
-use alloc::vec::Vec;
-use core::cell::Cell;
->>>>>>> ac4b9567
 
 use halo2_proofs::{
     arithmetic::Field,
@@ -42,31 +37,14 @@
 }
 
 impl ColumnPool<Fixed> {
-<<<<<<< HEAD
-    /// Create a new fixed pool. It will contain 1 column for advice constraining constants.
-    pub fn new<F: Field>(cs: &mut ConstraintSystem<F>) -> Self {
-        let pool = vec![cs.fixed_column()];
-        cs.enable_constant(pool[0]);
-        Self {
-            pool,
-            access_counter: RefCell::new(Vec::new()),
-        }
-    }
-
-=======
->>>>>>> ac4b9567
     /// Ensure that there are at least `capacity` fixed columns in the constraint system `cs`,
     /// registering new ones if necessary. Enable storing constants in each of them.
     pub fn ensure_capacity<F: Field>(&mut self, cs: &mut ConstraintSystem<F>, capacity: usize) {
         for _ in self.len()..capacity {
             let column = cs.fixed_column();
-<<<<<<< HEAD
-            self.pool.insert(i, column); // keep the constant column at the end
-            self.access_counter.borrow_mut().push(0);
-=======
             cs.enable_constant(column);
             self.pool.push(column);
->>>>>>> ac4b9567
+            self.access_counter.borrow_mut().push(0);
         }
     }
 }
