use alloc::collections::BTreeSet;

use halo2_proofs::{
    circuit::Layouter,
    plonk::{Advice, Column, ConstraintSystem, Error},
};

#[cfg(test)]
use crate::column_pool::ColumnPool;
use crate::F;

pub mod balance_increase;
<<<<<<< HEAD
pub mod linear_equation;
=======
pub mod is_binary;
>>>>>>> 49370e98
pub mod membership;
pub mod point_add;
pub mod point_double;
pub mod sum;

#[cfg(test)]
pub mod test_utils;

/// `Gate` expresses a concept of a gadget in a circuit that:
///   1. Takes in some values (assigned cells).
///   2. Within a dedicated region, constrained-copies the inputs to the region, enables a selector
///      and applies some constraints.
pub trait Gate: Sized {
    /// Represents the value structure that the gate operates on.
    type Input;
    /// How the gate expects advice columns to be passed to it during creation.
    type Advices;

    /// Register the gate in the `ConstraintSystem`. It should create a new gate instance.
    fn create_gate(cs: &mut ConstraintSystem<F>, advice: Self::Advices) -> Self;

    /// Apply the gate in a new region. The gate MUST enable its selector, copy (constrained if
    /// applicable) the inputs to the region and return new `Gate::Values` struct with the newly
    /// created assigned cells.
    fn apply_in_new_region(
        &self,
        layouter: &mut impl Layouter<F>,
        input: Self::Input,
    ) -> Result<(), Error>;

    /// Organize the advices in a way that the gate expects them to be passed during creation.
    ///
    /// This should be used only in tests. In production, it shouldn't be a gate responsibility to
    /// govern advice columns.
    #[cfg(test)]
    fn organize_advice_columns(
        pool: &mut ColumnPool<Advice>,
        cs: &mut ConstraintSystem<F>,
    ) -> Self::Advices;
}

fn ensure_unique_columns(advice: &[Column<Advice>]) {
    let set = BTreeSet::from_iter(advice.iter().map(|column| column.index()));
    assert_eq!(set.len(), advice.len(), "Advice columns must be unique");
}<|MERGE_RESOLUTION|>--- conflicted
+++ resolved
@@ -10,11 +10,8 @@
 use crate::F;
 
 pub mod balance_increase;
-<<<<<<< HEAD
 pub mod linear_equation;
-=======
 pub mod is_binary;
->>>>>>> 49370e98
 pub mod membership;
 pub mod point_add;
 pub mod point_double;
