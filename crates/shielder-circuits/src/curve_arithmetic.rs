--- conflicted
+++ resolved
@@ -101,43 +101,6 @@
     }
 }
 
-<<<<<<< HEAD
-#[derive(Clone, Debug)]
-pub struct V(pub Value);
-
-impl PartialEq for V {
-    fn eq(&self, other: &Self) -> bool {
-        let mut is_equal = false;
-        self.0.zip(other.0).map(|(this, other)| {
-            if this.eq(&other) {
-                is_equal = true;
-            }
-        });
-        is_equal
-    }
-}
-
-impl Add for V {
-    type Output = V;
-    fn add(self, other: Self) -> Self {
-        V(self.0 + other.0)
-    }
-}
-
-impl Sub for V {
-    type Output = V;
-    fn sub(self, other: Self) -> Self {
-        V(self.0 - other.0)
-    }
-}
-
-impl Mul for V {
-    type Output = V;
-    fn mul(self, other: Self) -> Self {
-        V(self.0 * other.0)
-    }
-}
-
 #[derive(Copy, Clone, Debug, PartialEq, Default)]
 pub struct GrumpkinPointAffine<T> {
     pub x: T,
@@ -163,8 +126,6 @@
     }
 }
 
-=======
->>>>>>> 1d632079
 /// Algorithm 7 https://eprint.iacr.org/2015/1060.pdf
 pub fn points_add<T>(p: GrumpkinPoint<T>, q: GrumpkinPoint<T>, b3: T) -> GrumpkinPoint<T>
 where
