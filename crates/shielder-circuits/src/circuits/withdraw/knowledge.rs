use halo2_proofs::halo2curves::ff::PrimeField;
use macros::embeddable;
use rand::Rng;
use rand_core::RngCore;

use crate::{
    chips::sym_key,
    consts::{
        merkle_constants::{ARITY, NOTE_TREE_HEIGHT},
        MAX_ACCOUNT_BALANCE_PASSING_RANGE_CHECK, NONCE_UPPER_LIMIT,
    },
    embed::Embed,
    merkle::generate_example_path_with_given_leaf,
    note_hash,
    poseidon::off_circuit::hash,
    version::NOTE_VERSION,
    withdraw::{circuit::WithdrawCircuit, WithdrawInstance},
    Field, Fr, Note, ProverKnowledge, PublicInputProvider, Value,
};

#[derive(Clone, Debug, Default)]
#[embeddable(
    receiver = "WithdrawProverKnowledge<Value>",
    embedded = "WithdrawProverKnowledge<crate::AssignedCell>"
)]
pub struct WithdrawProverKnowledge<T> {
    pub withdrawal_value: T,

    // Additional public parameters that need to be included in proof
    pub commitment: T,

    // Old note
    pub id: T,
    pub nullifier_old: T,
    pub trapdoor_old: T,
    pub account_old_balance: T,
    pub token_address: T,

    // Merkle proof
    pub path: [[T; ARITY]; NOTE_TREE_HEIGHT],

    // New note
    pub nullifier_new: T,
    pub trapdoor_new: T,

    // nonce for id_hiding
    pub nonce: T,
    // Salt for MAC.
    pub mac_salt: T,
}

impl ProverKnowledge for WithdrawProverKnowledge<Fr> {
    type Circuit = WithdrawCircuit;
    type PublicInput = WithdrawInstance;

    /// TODO: Refactor this test. Having `MAX_ACCOUNT_BALANCE_PASSING_RANGE_CHECK` as the only
    /// non-random, non-trivial value is inconsistent with the function name and easy to overlook.
    /// Consider moving it to a separate test. Also evaluate removing randomness completely, as
    /// random values in unit tests are generally discouraged.
    ///
    /// All initial values are random, except for the account balances, the withdrawal value,
    /// and the relayer fee.
    ///
    /// `account_old_balance` has the largest possible value that passes the range check.
    fn random_correct_example(rng: &mut impl RngCore) -> Self {
        let id = Fr::random(&mut *rng);
        let nonce = Fr::from(rng.gen_range(0..NONCE_UPPER_LIMIT) as u64);
        let nullifier_old = Fr::random(&mut *rng);
        let trapdoor_old = Fr::random(&mut *rng);

        let account_old_balance = Fr::from_u128(MAX_ACCOUNT_BALANCE_PASSING_RANGE_CHECK);
        let token_address = Fr::ZERO;
        let h_note_old = note_hash(&Note {
            version: NOTE_VERSION,
            id,
            nullifier: nullifier_old,
            trapdoor: trapdoor_old,
            account_balance: account_old_balance,
            token_address,
        });

        let (_, path) = generate_example_path_with_given_leaf(h_note_old, &mut *rng);

        Self {
            withdrawal_value: Fr::ONE,
            commitment: Fr::random(&mut *rng),
            id,
            nonce,
            nullifier_old,
            trapdoor_old,
            account_old_balance,
            token_address,
            path,
            nullifier_new: Fr::random(&mut *rng),
            trapdoor_new: Fr::random(&mut *rng),
            mac_salt: Fr::random(rng),
        }
    }

    fn create_circuit(&self) -> Self::Circuit {
        WithdrawCircuit(WithdrawProverKnowledge {
            trapdoor_new: Value::known(self.trapdoor_new),
            trapdoor_old: Value::known(self.trapdoor_old),

            nullifier_new: Value::known(self.nullifier_new),
            nullifier_old: Value::known(self.nullifier_old),

            account_old_balance: Value::known(self.account_old_balance),
            token_address: Value::known(self.token_address),

            id: Value::known(self.id),
            nonce: Value::known(self.nonce),

            path: self.path.map(|level| level.map(Value::known)),

            withdrawal_value: Value::known(self.withdrawal_value),
            commitment: Value::known(self.commitment),
            mac_salt: Value::known(self.mac_salt),
        })
    }
}

impl PublicInputProvider<WithdrawInstance> for WithdrawProverKnowledge<Fr> {
    fn compute_public_input(&self, instance_id: WithdrawInstance) -> Fr {
        let sym_key = sym_key::off_circuit::derive(self.id);

        match instance_id {
            WithdrawInstance::IdHiding => hash(&[hash(&[self.id]), self.nonce]),
            WithdrawInstance::MerkleRoot => hash(&self.path[NOTE_TREE_HEIGHT - 1]),
            WithdrawInstance::HashedOldNullifier => hash(&[self.nullifier_old]),
            WithdrawInstance::HashedNewNote => note_hash(&Note {
                version: NOTE_VERSION,
                id: self.id,
                nullifier: self.nullifier_new,
                trapdoor: self.trapdoor_new,
                account_balance: self.account_old_balance - self.withdrawal_value,
                token_address: self.token_address,
            }),
            WithdrawInstance::WithdrawalValue => self.withdrawal_value,
            WithdrawInstance::Commitment => self.commitment,
<<<<<<< HEAD
            WithdrawInstance::MacSalt => self.mac_salt,
            WithdrawInstance::MacCommitment => hash(&[self.mac_salt, sym_key]),
=======
            WithdrawInstance::TokenAddress => self.token_address,
>>>>>>> cdd41154
        }
    }
}<|MERGE_RESOLUTION|>--- conflicted
+++ resolved
@@ -138,12 +138,9 @@
             }),
             WithdrawInstance::WithdrawalValue => self.withdrawal_value,
             WithdrawInstance::Commitment => self.commitment,
-<<<<<<< HEAD
+            WithdrawInstance::TokenAddress => self.token_address,
             WithdrawInstance::MacSalt => self.mac_salt,
             WithdrawInstance::MacCommitment => hash(&[self.mac_salt, sym_key]),
-=======
-            WithdrawInstance::TokenAddress => self.token_address,
->>>>>>> cdd41154
         }
     }
 }