--- conflicted
+++ resolved
@@ -134,18 +134,4 @@
             WithdrawInstance::TokenAddress => self.token_address,
         }
     }
-<<<<<<< HEAD
-=======
-}
-
-/// Stores values that are a result of intermediate computations.
-#[derive(Clone, Debug, Default)]
-#[embeddable(
-    receiver = "IntermediateValues<Value>",
-    embedded = "IntermediateValues<crate::AssignedCell>"
-)]
-pub struct IntermediateValues<T> {
-    /// Account balance after the withdrawal is made.
-    pub new_account_balance: T,
->>>>>>> 481f9945
 }