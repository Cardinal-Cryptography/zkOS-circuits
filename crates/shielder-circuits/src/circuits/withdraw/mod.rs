use strum_macros::{EnumCount, EnumIter};

use crate::{chips::note::NoteInstance, merkle::MerkleInstance};

mod chip;
mod circuit;
mod knowledge;

pub use circuit::WithdrawCircuit;
pub use knowledge::WithdrawProverKnowledge;

use crate::chips::mac::MacInstance;

#[derive(Copy, Clone, Debug, Eq, PartialEq, Ord, PartialOrd, EnumIter, EnumCount)]
pub enum WithdrawInstance {
    IdHiding,
    MerkleRoot,
    HashedOldNullifier,
    HashedNewNote,
    WithdrawalValue,
    TokenAddress,
    Commitment,
    MacSalt,
    MacCommitment,
}

impl TryFrom<WithdrawInstance> for MerkleInstance {
    type Error = ();

    fn try_from(value: WithdrawInstance) -> Result<Self, Self::Error> {
        match value {
            WithdrawInstance::MerkleRoot => Ok(Self::MerkleRoot),
            _ => Err(()),
        }
    }
}

<<<<<<< HEAD
impl TryFrom<WithdrawInstance> for MacInstance {
=======
impl TryFrom<WithdrawInstance> for NoteInstance {
>>>>>>> cdd41154
    type Error = ();

    fn try_from(value: WithdrawInstance) -> Result<Self, Self::Error> {
        match value {
<<<<<<< HEAD
            WithdrawInstance::MacSalt => Ok(Self::MacSalt),
            WithdrawInstance::MacCommitment => Ok(Self::MacCommitment),
=======
            WithdrawInstance::TokenAddress => Ok(NoteInstance::TokenAddress),
>>>>>>> cdd41154
            _ => Err(()),
        }
    }
}

#[cfg(test)]
mod tests {
    use std::{vec, vec::Vec};

    use strum::IntoEnumIterator;

    use super::{WithdrawInstance, WithdrawInstance::*};

    #[test]
    fn instance_order() {
        // This is the order used in other parts of the codebase (e.g., in contracts).
        let expected_order = vec![
            IdHiding,
            MerkleRoot,
            HashedOldNullifier,
            HashedNewNote,
            WithdrawalValue,
            TokenAddress,
            Commitment,
            MacSalt,
            MacCommitment,
        ];
        assert_eq!(expected_order, WithdrawInstance::iter().collect::<Vec<_>>());
    }
}<|MERGE_RESOLUTION|>--- conflicted
+++ resolved
@@ -35,21 +35,24 @@
     }
 }
 
-<<<<<<< HEAD
-impl TryFrom<WithdrawInstance> for MacInstance {
-=======
 impl TryFrom<WithdrawInstance> for NoteInstance {
->>>>>>> cdd41154
     type Error = ();
 
     fn try_from(value: WithdrawInstance) -> Result<Self, Self::Error> {
         match value {
-<<<<<<< HEAD
+            WithdrawInstance::TokenAddress => Ok(NoteInstance::TokenAddress),
+            _ => Err(()),
+        }
+    }
+}
+
+impl TryFrom<WithdrawInstance> for MacInstance {
+    type Error = ();
+
+    fn try_from(value: WithdrawInstance) -> Result<Self, Self::Error> {
+        match value {
             WithdrawInstance::MacSalt => Ok(Self::MacSalt),
             WithdrawInstance::MacCommitment => Ok(Self::MacCommitment),
-=======
-            WithdrawInstance::TokenAddress => Ok(NoteInstance::TokenAddress),
->>>>>>> cdd41154
             _ => Err(()),
         }
     }
