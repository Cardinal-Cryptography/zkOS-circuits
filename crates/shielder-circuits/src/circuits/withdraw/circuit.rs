--- conflicted
+++ resolved
@@ -238,12 +238,9 @@
                 HashedNewNote => h_note_new,
                 WithdrawalValue => pk.withdrawal_value,
                 Commitment => pk.commitment,
-<<<<<<< HEAD
+                TokenAddress => pk.token_address,
                 MacSalt => pk.mac_salt,
                 MacCommitment => hash(&[pk.mac_salt, off_circuit::derive(pk.id)]),
-=======
-                TokenAddress => pk.token_address,
->>>>>>> cdd41154
             };
 
             assert_eq!(
