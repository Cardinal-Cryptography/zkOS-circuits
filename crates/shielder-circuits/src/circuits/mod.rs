use alloc::{vec, vec::Vec};

use halo2_proofs::{
    dev::MockProver,
    halo2curves::bn256::{Bn256, Fr, G1Affine},
    plonk::{create_proof, keygen_pk, keygen_vk_custom, verify_proof, Circuit, Error},
    poly::{
        commitment::Params as _,
        kzg::{
            commitment::{KZGCommitmentScheme, ParamsKZG},
            multiopen::{ProverSHPLONK, VerifierSHPLONK},
            strategy::SingleStrategy,
        },
    },
    transcript::TranscriptWriterBuffer,
};
use rand_core::RngCore;
use transcript::Keccak256Transcript;

use crate::consts::MAX_K;

pub mod deposit;
pub mod merkle;
pub mod new_account;
pub mod withdraw;

pub mod marshall;
#[cfg(test)]
<<<<<<< HEAD
mod test_utils;
#[cfg(test)]
pub use test_utils::rng;
=======
pub mod test_utils;
>>>>>>> 1b9d1f16

pub type Params = ParamsKZG<Bn256>;
pub type ProvingKey = halo2_proofs::plonk::ProvingKey<G1Affine>;
pub type VerifyingKey = halo2_proofs::plonk::VerifyingKey<G1Affine>;
pub type CommitmentScheme = KZGCommitmentScheme<Bn256>;
pub type Prover<'a> = ProverSHPLONK<'a, Bn256>;
pub type Verifier<'a> = VerifierSHPLONK<'a, Bn256>;

// Generates setup parameters with given `k`. This restricts the circuit to at most `2^k` rows.
pub fn generate_setup_params<R: RngCore>(k: u32, rng: &mut R) -> Params {
    Params::setup(k, rng)
}

// Generates the verifying and proving keys. Downsizes `k` in `params` to the smallest value
// for which key generation succeeds. The passed `circuit` is allowed to be empty.
//
// Returns modified `params`, minimal `k`, and both the keys, or an error if no valid `k` is found.
pub fn generate_keys_with_min_k<C: Circuit<Fr> + Default>(
    params: Params,
) -> Result<(Params, u32, ProvingKey, VerifyingKey), Error> {
    let circuit = C::default();
    let mut last_err = None;

    for k in 6..MAX_K {
        let mut params = params.clone();
        params.downsize(k);
        match keygen_vk_custom(&params, &circuit, false) {
            Ok(vk) => {
                let pk = keygen_pk(&params, vk.clone(), &circuit).expect("pk should not fail");
                return Ok((params, k, pk, vk));
            }
            Err(e) => last_err = Some(e),
        }
    }

    Err(last_err.expect("Loop has failed at least once"))
}

// Runs the mock prover and panics in case of an error.
pub fn run_mock_prover<C: Circuit<Fr>>(k: u32, circuit: &C, pub_input: Vec<Fr>) {
    let prover = MockProver::run(k, circuit, vec![pub_input]).expect("Mock prover should run");
    let res = prover.verify();
    match res {
        Ok(()) => (),
        Err(e) => panic!("Circuit not satisfied: {:?}", e),
    }
}

pub fn generate_proof<C: Circuit<Fr>>(
    params: &Params,
    pk: &ProvingKey,
    circuit: C,
    pub_input: &[Fr],
    rng: &mut impl RngCore,
) -> Vec<u8> {
    let mut transcript = Keccak256Transcript::new(Vec::new());

    create_proof::<CommitmentScheme, Prover, _, _, _, C>(
        params,
        pk,
        &[circuit],
        &[&[pub_input]],
        rng,
        &mut transcript,
    )
    .expect("proof should not fail to generate");

    transcript.finalize()
}

pub fn verify(
    params: &Params,
    vk: &VerifyingKey,
    transcript: &[u8],
    instance: &[Fr],
) -> Result<(), Error> {
    let mut transcript = Keccak256Transcript::new(transcript);

    verify_proof::<CommitmentScheme, Verifier, _, _, _>(
        params,
        vk,
        SingleStrategy::new(params),
        &[&[instance]],
        &mut transcript,
    )
}<|MERGE_RESOLUTION|>--- conflicted
+++ resolved
@@ -26,13 +26,9 @@
 
 pub mod marshall;
 #[cfg(test)]
-<<<<<<< HEAD
-mod test_utils;
+pub mod test_utils;
 #[cfg(test)]
 pub use test_utils::rng;
-=======
-pub mod test_utils;
->>>>>>> 1b9d1f16
 
 pub type Params = ParamsKZG<Bn256>;
 pub type ProvingKey = halo2_proofs::plonk::ProvingKey<G1Affine>;
