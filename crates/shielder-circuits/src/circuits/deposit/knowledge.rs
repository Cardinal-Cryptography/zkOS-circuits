use macros::embeddable;
use rand::Rng;
use rand_core::RngCore;

use crate::{
    chips::sym_key,
    consts::{
        merkle_constants::{ARITY, NOTE_TREE_HEIGHT},
        NONCE_UPPER_LIMIT,
    },
    deposit::{circuit::DepositCircuit, DepositInstance},
    embed::Embed,
    merkle::generate_example_path_with_given_leaf,
    note_hash,
    poseidon::off_circuit::hash,
    version::NOTE_VERSION,
    Field, Fr, Note, ProverKnowledge, PublicInputProvider, Value,
};

/// Stores values needed to compute example inputs for `DepositCircuit`. Provides a function
/// to create such inputs.
///
/// Some of the fields of this struct are private inputs, some are public inputs,
/// and some do not appear as inputs at all, but are just intermediate advice values.
#[derive(Clone, Debug, Default)]
#[embeddable(
    receiver = "DepositProverKnowledge<Value>",
    embedded = "DepositProverKnowledge<crate::AssignedCell>"
)]
pub struct DepositProverKnowledge<T> {
    // Old note
    pub id: T,
    pub nullifier_old: T,
    pub trapdoor_old: T,
    pub account_old_balance: T,
    pub token_address: T,

    // Merkle proof
    pub path: [[T; ARITY]; NOTE_TREE_HEIGHT],

    // New note
    pub nullifier_new: T,
    pub trapdoor_new: T,

    // Nonce for id_hiding
    pub nonce: T,
    // Salt for MAC.
    pub mac_salt: T,

    pub deposit_value: T,
}

impl ProverKnowledge for DepositProverKnowledge<Fr> {
    type Circuit = DepositCircuit;
    type PublicInput = DepositInstance;

    /// Creates a random example with correct inputs. All values are random except for the deposit
    /// amount and the old account balances.
    fn random_correct_example(rng: &mut impl RngCore) -> Self {
        let id = Fr::random(&mut *rng);
        let nonce = Fr::from(rng.gen_range(0..NONCE_UPPER_LIMIT) as u64);

        let nullifier_old = Fr::random(&mut *rng);
        let trapdoor_old = Fr::random(&mut *rng);
        let account_old_balance = Fr::from(10);
        let token_address = Fr::ZERO;
        let h_note_old = note_hash(&Note {
            version: NOTE_VERSION,
            id,
            nullifier: nullifier_old,
            trapdoor: trapdoor_old,
            account_balance: account_old_balance,
            token_address,
        });
        let (_, path) = generate_example_path_with_given_leaf(h_note_old, &mut *rng);
        Self {
            id,
            nonce,
            nullifier_old,
            trapdoor_old,
            account_old_balance,
            token_address,
            path,
            nullifier_new: Fr::random(&mut *rng),
            trapdoor_new: Fr::random(&mut *rng),
            deposit_value: Fr::ONE,
            mac_salt: Fr::random(rng),
        }
    }

    fn create_circuit(&self) -> Self::Circuit {
        DepositCircuit(DepositProverKnowledge {
            trapdoor_new: Value::known(self.trapdoor_new),
            trapdoor_old: Value::known(self.trapdoor_old),
            nullifier_new: Value::known(self.nullifier_new),
            nullifier_old: Value::known(self.nullifier_old),
            account_old_balance: Value::known(self.account_old_balance),
            token_address: Value::known(self.token_address),
            id: Value::known(self.id),
            nonce: Value::known(self.nonce),
            path: self.path.map(|level| level.map(Value::known)),
            deposit_value: Value::known(self.deposit_value),
            mac_salt: Value::known(self.mac_salt),
        })
    }
}

impl PublicInputProvider<DepositInstance> for DepositProverKnowledge<Fr> {
    fn compute_public_input(&self, instance_id: DepositInstance) -> Fr {
        let sym_key = sym_key::off_circuit::derive(self.id);

        match instance_id {
            DepositInstance::IdHiding => hash(&[hash(&[self.id]), self.nonce]),
            DepositInstance::MerkleRoot => hash(&self.path[NOTE_TREE_HEIGHT - 1]),
            DepositInstance::HashedOldNullifier => hash(&[self.nullifier_old]),
            DepositInstance::HashedNewNote => note_hash(&Note {
                version: NOTE_VERSION,
                id: self.id,
                nullifier: self.nullifier_new,
                trapdoor: self.trapdoor_new,
                account_balance: self.account_old_balance + self.deposit_value,
                token_address: self.token_address,
            }),
            DepositInstance::DepositValue => self.deposit_value,
<<<<<<< HEAD
            DepositInstance::MacSalt => self.mac_salt,
            DepositInstance::MacCommitment => hash(&[self.mac_salt, sym_key]),
=======
            DepositInstance::TokenAddress => self.token_address,
>>>>>>> cdd41154
        }
    }
}<|MERGE_RESOLUTION|>--- conflicted
+++ resolved
@@ -122,12 +122,9 @@
                 token_address: self.token_address,
             }),
             DepositInstance::DepositValue => self.deposit_value,
-<<<<<<< HEAD
+            DepositInstance::TokenAddress => self.token_address,
             DepositInstance::MacSalt => self.mac_salt,
             DepositInstance::MacCommitment => hash(&[self.mac_salt, sym_key]),
-=======
-            DepositInstance::TokenAddress => self.token_address,
->>>>>>> cdd41154
         }
     }
 }