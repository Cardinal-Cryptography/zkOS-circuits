use halo2_proofs::plonk::Error;
use DepositInstance::DepositValue;

use crate::{
    chips::{
        id_hiding::IdHidingChip,
        mac::{MacChip, MacInput},
        note::{Note, NoteChip},
        range_check::RangeCheckChip,
<<<<<<< HEAD
        sum::SumChip,
        sym_key::SymKeyChip,
=======
>>>>>>> cdd41154
    },
    circuits::{
        deposit::knowledge::DepositProverKnowledge,
        merkle::{MerkleChip, MerkleProverKnowledge},
    },
    deposit::DepositInstance::{self, HashedNewNote, HashedOldNullifier, *},
    instance_wrapper::InstanceWrapper,
    poseidon::circuit::{hash, PoseidonChip},
    synthesizer::Synthesizer,
    version::NOTE_VERSION,
    AssignedCell,
};

#[derive(Clone, Debug)]
pub struct DepositChip {
    pub public_inputs: InstanceWrapper<DepositInstance>,
    pub poseidon: PoseidonChip,
    pub range_check: RangeCheckChip,
    pub merkle: MerkleChip,
    pub note: NoteChip,
}

impl DepositChip {
    pub fn check_old_note(
        &self,
        synthesizer: &mut impl Synthesizer,
        knowledge: &DepositProverKnowledge<AssignedCell>,
    ) -> Result<(), Error> {
        let old_note = self.note.note_hash(
            synthesizer,
            &Note {
                version: NOTE_VERSION,
                id: knowledge.id.clone(),
                nullifier: knowledge.nullifier_old.clone(),
                trapdoor: knowledge.trapdoor_old.clone(),
                account_balance: knowledge.account_old_balance.clone(),
                token_address: knowledge.token_address.clone(),
            },
        )?;

        self.merkle.synthesize(
            synthesizer,
            &MerkleProverKnowledge::new(old_note, &knowledge.path),
        )
    }

    pub fn check_old_nullifier(
        &self,
        synthesizer: &mut impl Synthesizer,
        knowledge: &DepositProverKnowledge<AssignedCell>,
    ) -> Result<(), Error> {
        let hashed_old_nullifier = hash(
            synthesizer,
            self.poseidon.clone(),
            [knowledge.nullifier_old.clone()],
        )?;

        self.public_inputs
            .constrain_cells(synthesizer, [(hashed_old_nullifier, HashedOldNullifier)])
    }

    pub fn check_id_hiding(
        &self,
        synthesizer: &mut impl Synthesizer,
        knowledge: &DepositProverKnowledge<AssignedCell>,
    ) -> Result<(), Error> {
        let id_hiding = IdHidingChip::new(self.poseidon.clone(), self.range_check.clone())
            .id_hiding(synthesizer, knowledge.id.clone(), knowledge.nonce.clone())?;
        self.public_inputs
            .constrain_cells(synthesizer, [(id_hiding, IdHiding)])
    }

    pub fn check_new_note(
        &self,
        synthesizer: &mut impl Synthesizer,
        knowledge: &DepositProverKnowledge<AssignedCell>,
    ) -> Result<(), Error> {
        self.public_inputs.constrain_cells(
            synthesizer,
            [(knowledge.deposit_value.clone(), DepositValue)],
        )?;

        let account_balance_new = self.note.increase_balance(
            synthesizer,
            knowledge.account_old_balance.clone(),
            knowledge.deposit_value.clone(),
        )?;

        let new_note = self.note.note_hash(
            synthesizer,
            &Note {
                version: NOTE_VERSION,
                id: knowledge.id.clone(),
                nullifier: knowledge.nullifier_new.clone(),
                trapdoor: knowledge.trapdoor_new.clone(),
                account_balance: account_balance_new,
                token_address: knowledge.token_address.clone(),
            },
        )?;

        self.public_inputs
            .constrain_cells(synthesizer, [(new_note, HashedNewNote)])
    }

    pub fn check_mac(
        &self,
        synthesizer: &mut impl Synthesizer,
        knowledge: &DepositProverKnowledge<AssignedCell>,
    ) -> Result<(), Error> {
        let sym_key =
            SymKeyChip::new(self.poseidon.clone()).derive(synthesizer, knowledge.id.clone())?;

        MacChip::new(self.poseidon.clone(), self.public_inputs.narrow()).mac(
            synthesizer,
            &MacInput {
                key: sym_key,
                salt: knowledge.mac_salt.clone(),
            },
        )?;
        Ok(())
    }
}<|MERGE_RESOLUTION|>--- conflicted
+++ resolved
@@ -7,11 +7,7 @@
         mac::{MacChip, MacInput},
         note::{Note, NoteChip},
         range_check::RangeCheckChip,
-<<<<<<< HEAD
-        sum::SumChip,
         sym_key::SymKeyChip,
-=======
->>>>>>> cdd41154
     },
     circuits::{
         deposit::knowledge::DepositProverKnowledge,
