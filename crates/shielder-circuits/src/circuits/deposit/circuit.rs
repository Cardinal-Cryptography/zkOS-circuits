--- conflicted
+++ resolved
@@ -4,15 +4,8 @@
 };
 
 use crate::{
-<<<<<<< HEAD
     chips::token_index::TokenIndexChip,
-    circuits::{
-        deposit::{chip::DepositChip, knowledge::DepositProverKnowledge},
-        FieldExt,
-    },
-=======
     circuits::deposit::{chip::DepositChip, knowledge::DepositProverKnowledge},
->>>>>>> fbf72fbb
     config_builder::ConfigsBuilder,
     deposit::{DepositConstraints, DepositInstance},
     embed::Embed,
