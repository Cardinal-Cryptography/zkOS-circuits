--- conflicted
+++ resolved
@@ -29,41 +29,23 @@
         let public_inputs = InstanceWrapper::<DepositInstance>::new(meta);
 
         let configs_builder = ConfigsBuilder::new(meta)
-<<<<<<< HEAD
-            .balances_increase()
-            .sum()
-            .poseidon()
-            .merkle(public_inputs.narrow())
-            .range_check();
+            .with_balances_increase()
+            .with_merkle(public_inputs.narrow())
+            .with_range_check();
 
         let (advice_pool, poseidon, merkle) = configs_builder.resolve_merkle();
         let (_, balances_increase) = configs_builder.resolve_balances_increase_chip();
         let range_check = configs_builder.resolve_range_check();
 
         let token_index = TokenIndexChip::new(meta, advice_pool.clone(), public_inputs.narrow());
-=======
-            .with_balances_increase()
-            .with_merkle(public_inputs.narrow())
-            .with_range_check();
-
-        let advice_pool = configs_builder.advice_pool();
-        let token_index = TokenIndexChip::new(advice_pool.clone(), public_inputs.narrow());
->>>>>>> 49370e98
 
         DepositChip {
             advice_pool,
             public_inputs,
-<<<<<<< HEAD
             poseidon,
             merkle,
             range_check,
             balances_increase,
-=======
-            poseidon: configs_builder.poseidon_chip(),
-            merkle: configs_builder.merkle_chip(),
-            range_check: configs_builder.range_check_chip(),
-            balances_increase: configs_builder.balances_increase_chip(),
->>>>>>> 49370e98
             token_index,
         }
     }
