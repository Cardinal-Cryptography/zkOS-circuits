--- conflicted
+++ resolved
@@ -32,22 +32,6 @@
         let configs_builder = ConfigsBuilder::new(meta)
             .with_balances_update()
             .with_merkle(public_inputs.narrow())
-<<<<<<< HEAD
-            .with_range_check();
-
-        let advice_pool = configs_builder.advice_pool();
-        let token_index = TokenIndexChip::new(advice_pool.clone(), public_inputs.narrow());
-
-        DepositChip {
-            advice_pool,
-            public_inputs,
-            poseidon: configs_builder.poseidon_chip(),
-            merkle: configs_builder.merkle_chip(),
-            range_check: configs_builder.range_check_chip(),
-            balances_update: configs_builder.balances_update_chip(),
-            token_index,
-        }
-=======
             .with_range_check()
             .with_token_index(public_inputs.narrow());
 
@@ -57,12 +41,11 @@
                 poseidon: configs_builder.poseidon_chip(),
                 merkle: configs_builder.merkle_chip(),
                 range_check: configs_builder.range_check_chip(),
-                balances_increase: configs_builder.balances_increase_chip(),
+                balances_update: configs_builder.balances_update_chip(),
                 token_index: configs_builder.token_index_chip(),
             },
             configs_builder.finish(),
         )
->>>>>>> 774a2e1c
     }
 
     fn synthesize(
