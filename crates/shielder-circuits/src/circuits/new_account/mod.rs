use strum_macros::{EnumCount, EnumIter};

mod chip;
mod circuit;
mod knowledge;

pub use circuit::NewAccountCircuit;
pub use knowledge::NewAccountProverKnowledge;

use crate::chips::note::NoteInstance;

#[derive(Copy, Clone, Debug, Eq, PartialEq, Ord, PartialOrd, EnumIter, EnumCount)]
pub enum NewAccountInstance {
    HashedNote,
    HashedId,
    InitialDeposit,
<<<<<<< HEAD
    TokenAddress,
}

impl TryFrom<NewAccountInstance> for NoteInstance {
    type Error = ();

    fn try_from(value: NewAccountInstance) -> Result<Self, Self::Error> {
        match value {
            NewAccountInstance::TokenAddress => Ok(NoteInstance::TokenAddress),
            _ => Err(()),
        }
    }
=======
    AnonymityRevokerPublicKey,
    SymKeyEncryption,
>>>>>>> 3115b50e
}

#[cfg(test)]
mod tests {
    use std::{vec, vec::Vec};

    use strum::IntoEnumIterator;

    use super::{NewAccountInstance, NewAccountInstance::*};

    #[test]
    fn instance_order() {
        // This is the order used in other parts of the codebase (e.g., in contracts).
<<<<<<< HEAD
        let expected_order = vec![HashedNote, HashedId, InitialDeposit, TokenAddress];
=======
        let expected_order = vec![
            HashedNote,
            HashedId,
            InitialDeposit,
            AnonymityRevokerPublicKey,
            SymKeyEncryption,
        ];
>>>>>>> 3115b50e
        assert_eq!(
            expected_order,
            NewAccountInstance::iter().collect::<Vec<_>>()
        );
    }
}<|MERGE_RESOLUTION|>--- conflicted
+++ resolved
@@ -14,8 +14,9 @@
     HashedNote,
     HashedId,
     InitialDeposit,
-<<<<<<< HEAD
     TokenAddress,
+    AnonymityRevokerPublicKey,
+    SymKeyEncryption,
 }
 
 impl TryFrom<NewAccountInstance> for NoteInstance {
@@ -27,10 +28,6 @@
             _ => Err(()),
         }
     }
-=======
-    AnonymityRevokerPublicKey,
-    SymKeyEncryption,
->>>>>>> 3115b50e
 }
 
 #[cfg(test)]
@@ -44,17 +41,14 @@
     #[test]
     fn instance_order() {
         // This is the order used in other parts of the codebase (e.g., in contracts).
-<<<<<<< HEAD
-        let expected_order = vec![HashedNote, HashedId, InitialDeposit, TokenAddress];
-=======
         let expected_order = vec![
             HashedNote,
             HashedId,
             InitialDeposit,
+            TokenAddress,
             AnonymityRevokerPublicKey,
             SymKeyEncryption,
         ];
->>>>>>> 3115b50e
         assert_eq!(
             expected_order,
             NewAccountInstance::iter().collect::<Vec<_>>()
