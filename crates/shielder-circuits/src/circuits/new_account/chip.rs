--- conflicted
+++ resolved
@@ -28,20 +28,7 @@
         synthesizer: &mut impl Synthesizer,
         knowledge: &NewAccountProverKnowledge<AssignedCell>,
     ) -> Result<(), Error> {
-<<<<<<< HEAD
-        let public_inputs = &self.public_inputs;
-
-        public_inputs.constrain_cells(
-            synthesizer,
-            [(knowledge.initial_deposit.clone(), InitialDeposit)],
-        )?;
-
-        let h_id = hash(synthesizer, self.poseidon.clone(), [knowledge.id.clone()])?;
-
         let note = self.note.note_hash(
-=======
-        let note = self.note.note(
->>>>>>> 3115b50e
             synthesizer,
             &Note {
                 version: NOTE_VERSION,
